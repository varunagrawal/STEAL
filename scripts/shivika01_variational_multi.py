--- conflicted
+++ resolved
@@ -10,38 +10,11 @@
 import torch
 
 from steal.datasets import lasa
-<<<<<<< HEAD
-from steal.gp.multi_task import MultitaskApproximateGP
-from steal.datasets.lasa_GP import load_trajectories, concatenate_trajectories
-=======
+
 from steal.gp.multi_task import MultitaskApproximateGaussianProcess
 from steal.utils.plotting.gp import plot_multi_output_gp
+from steal.datasets.lasa_GP import load_trajectories, concatenate_trajectories
 
-
-def load_trajectories(dataset_name="heee"):
-    """Load the demontstration trajectories from LASA with the name"""
-    if hasattr(lasa.DataSet, dataset_name):
-        dataset = getattr(lasa.DataSet, dataset_name)
-        return dataset.demos
-    else:
-        raise ValueError(
-            "Invalid dataset name specified. Please check the LASA dataset repo for valid names."
-        )
-
-
-def concatenate_trajectories(trajectories):
-    """Concatenate the input into a single array"""
-    train_t = np.empty((0, ))
-    train_xy = np.empty((0, 2))
-    for i, trajectory in enumerate(trajectories):
-        train_t = np.hstack(
-            (train_t, trajectory.t[0])) if train_t.size else trajectory.t[0]
-        train_xy = np.vstack(
-            (train_xy,
-             trajectory.pos.T)) if train_xy.size else trajectory.pos.T
-    return train_t, train_xy
-
->>>>>>> dbf28ec4
 
 def main():
     """Main runner"""
@@ -66,45 +39,11 @@
     # Make predictions
     with torch.no_grad(), gpytorch.settings.fast_pred_var():
         test_t = torch.linspace(0, 6, 1000).double()
-<<<<<<< HEAD
         preds = model(test_t)
-        predictions = likelihood(preds)
-        mean = predictions.mean
-        lower, upper = predictions.confidence_region()
-        samples = gp.sampling(preds, 10) 
-        print(type(samples))
-    
-    # Initialize plots
-    fig, axs = plt.subplots(1, num_tasks, figsize=(4 * num_tasks, 3))
-
-    y_lim = [[-40, 15], [-25, 30]]
-    for task, ax in enumerate(axs):
-
-        # Plot training data as dashed lines
-        for trajectory in trajectories:
-            ax.plot(trajectory.t[0], trajectory.pos[task, :], '--')
-
-        # Predictive mean as blue line
-        ax.plot(test_t, mean[:, task], 'b')
-        # Shade in confidence
-        ax.fill_between(test_t, lower[:, task], upper[:, task], alpha=0.5)
-        ax.set_xlim([0, 6.0])
-        ax.set_ylim(y_lim[task])
-        ax.legend([
-            'Trajectory 1', 'Trajectory 2', 'Trajectory 3', 'Trajectory 4',
-            'Trajectory 5', 'Trajectory 6', 'Trajectory 7', 'Mean',
-            'Confidence'
-        ])
-        ax.set_title(f'Task {task + 1}')
-
-    fig.tight_layout()
-
-    plt.savefig('multi_VGP.png')
-    plt.show()
-=======
         predictions = gp.evaluate(test_t)
         mean = predictions.mean
         lower, upper = predictions.confidence_region()
+        samples = gp.sampling(preds, 10)
 
     x_lim = [0, 6.0]
     y_lims = [[-40, 15], [-25, 30]]
@@ -117,7 +56,6 @@
                          x_lim=x_lim,
                          y_lims=y_lims,
                          image_name='multi_VGP.png')
->>>>>>> dbf28ec4
 
     legend_list = [ 
         'Sample 1', 'Sample 2', 'Sample 3', 'Sample 4', 'Sample 5',
